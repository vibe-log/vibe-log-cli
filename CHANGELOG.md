--- conflicted
+++ resolved
@@ -5,43 +5,11 @@
 The format is based on [Keep a Changelog](https://keepachangelog.com/en/1.0.0/),
 and this project adheres to [Semantic Versioning](https://semver.org/spec/v2.0.0.html).
 
-<<<<<<< HEAD
 ## [Unreleased]
 
-### Added
-- **Cursor IDE Integration**: Full support for tracking Cursor IDE conversations and validations
-  - New "View Cursor IDE stats" menu option shows conversation and message counts
-  - Automatic validation phrase detection in Cursor assistant responses
-  - Push-up challenge now tracks validation phrases in both Claude Code AND Cursor IDE
-  - Supports both legacy and modern Cursor conversation formats
-  - Cross-platform support (macOS, Windows, Linux)
-  - Shared validation patterns between Claude Code and Cursor (8 over-validation phrases)
-  - Real-time push-up debt tracking when viewing Cursor stats
-  - **Time-Based Statistics**: Cursor push-up stats now show time periods
-    - This week (Monday-Sunday)
-    - Last week
-    - This month
-    - This year
-
-### Technical
-- Added `better-sqlite3` dependency for Cursor database access
-- New `src/lib/readers/cursor.ts` module for Cursor data extraction
-- Enhanced `countCursorMessages()` function for statistics
-- New `getCursorMessagesSince()` function for incremental message scanning
-- Shared `VALIDATION_PATTERNS` constant in config for consistency
-- Modern Cursor conversation support with bubble text lookup
-- New `ValidationDetection` interface for tracking validation history with timestamps
-- New `TimeBasedStats` interface for week/month/year aggregations
-- **Timestamp Extraction**: Messages now include original timestamps from Cursor database
-  - Legacy format: Extracts from individual message timestamp field
-  - Modern format: Uses conversation-level createdAt/lastUpdatedAt timestamps
-  - Ensures accurate time-based statistics reflecting when validations actually occurred
-- **Direct Database Calculation**: Cursor time stats calculated from full database scan
-  - `calculateCursorTimeStats()` scans ALL messages for accurate historical stats
-  - Returns all messages in addition to new messages for time-based calculations
-  - No persistent validation history needed for Cursor (database is source of truth)
-  - Validation history still used for Claude Code stats tracking
-=======
+### Note
+- This release reconciles the pr-8-review branch with main after the v0.8.0 release was accidentally published from a PR branch. All Cursor IDE integration features from the original PR are included in v0.8.0 and v0.8.1 below.
+
 ## [0.8.1] - 2025-11-15
 
 ### Fixed
@@ -90,7 +58,6 @@
 - Cursor hook stdout logging silenced to prevent JSON parse errors
 - Latest message retrieval improved for modern Cursor conversation format
 - Logger file output now dynamically redirects logs after initialization
->>>>>>> fde4a865
 
 ## [0.7.6] - 2025-10-31
 
