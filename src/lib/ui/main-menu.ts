--- conflicted
+++ resolved
@@ -515,21 +515,12 @@
       }
       break;
       
-<<<<<<< HEAD
-    case 'pushup-challenge': {
-      const { showPushUpChallengeMenu } = await import('./push-up-challenge-menu');
-      await showPushUpChallengeMenu(false); // false indicates regular menu access
-      break;
-    }
-
     case 'custom-instructions': {
       const { showCustomInstructionsMenu } = await import('./custom-instructions-menu');
       await showCustomInstructionsMenu();
       break;
     }
 
-=======
->>>>>>> 36832b60
     case 'help':
       showHelp();
       console.log('Press Enter to continue...');
