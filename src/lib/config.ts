--- conflicted
+++ resolved
@@ -50,16 +50,12 @@
     backupDate: string;
     backupReason?: string; // Why it was backed up (e.g., "Replaced by vibe-log status line")
   };
-<<<<<<< HEAD
-  pushUpChallenge?: PushUpChallengeConfig;
   customInstructions?: {
     lastUpdated?: string;
     characterCount?: number;
     lastSyncStatus?: 'success' | 'failed';
     lastSyncTime?: string;
   };
-=======
->>>>>>> 36832b60
 }
 
 const config = new Conf<ConfigSchema>({
